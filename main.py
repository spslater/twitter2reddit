--- conflicted
+++ resolved
@@ -29,11 +29,7 @@
         dest="mode",
         help="level to log at",
         metavar="MODE",
-<<<<<<< HEAD
-        options=["DEBUG", "INFO", "WARNING", "ERROR", "CRITICAL"],
-=======
         choices=["DEBUG", "INFO", "WARNING", "ERROR", "CRITICAL"],
->>>>>>> 2be4e12d
         default="INFO",
     )
     parser.add_argument(
@@ -90,11 +86,7 @@
                 "No posts were made, sleeping for 1 min to try again. "
                 "Will attempt %d more times before exiting."
             ),
-<<<<<<< HEAD
-            60 - attemps,
-=======
             args.attempts - attempts,
->>>>>>> 2be4e12d
         )
         sleep(60)
         posts = t2r.upload()
